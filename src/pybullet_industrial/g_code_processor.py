import pybullet as p
from pybullet_industrial import RobotBase
from pybullet_industrial import linear_interpolation
from pybullet_industrial import circular_interpolation
from pybullet_industrial import ToolPath
from pybullet_industrial import JointPath
import numpy as np
import re

<<<<<<< HEAD
JOINT_KEY = ('RA') # G-Code Key for running joint commands
=======
JOINT_KEY = ('RA')
>>>>>>> 7ab37e31


class GCodeProcessor:
    """Initializes a GCodeProcessor object with the provided parameters.

    Args:
        g_code_input (str, optional): Simulated input G-code
        robot (RobotBase, optional): The robot which is controlled
        endeffector_list (list, optional): List of endeffectors to use
        m_commands (list, optional): M-commands to execute
        t_commands (list, optional): T-commands to execute
        offset (np.array, optional): Point which defines the origin
        axis (int, optional): The axis around which the circle
                                is interpolated .Defaults to 2 which
                                corresponds to the z-axis (0=x,1=y)
        interpolation_precision (int, optional): Precision of interpolation
        interpolation_approach (int, optional): Number of interpolations
                                                before determining precision
    """

    def __init__(self, g_code_input: str = None, robot: RobotBase = None,
                 endeffector_list: list = None,
                 m_commands: dict = None,
                 t_commands: dict = None,
                 offset: np.array = np.array([[0.0, 0.0, 0.0],
                                              [0.0, 0.0, 0.0]]),
                 axis: int = 2, interpolation_precision: int = 0.01,
                 interpolation_approach: int = 1000):

        #  Converting G-Code into special list format
        if g_code_input is not None:
            self.g_code = self.read_g_code(g_code_input)

        # Initializing class variables
        self.new_point = []
        self.new_or = []
        self.last_point = []
        self.last_or = []
        self.r_val = 0
        self.robot = robot
        self.endeffector_list = endeffector_list
        self.active_endeffector = self.__get_active_endeffector()
        self.offset = offset
        self.axis = axis
        self.interpolation_precision = interpolation_precision
        self.interpolation_approach = interpolation_approach
        self.m_commands = m_commands
        self.t_commands = t_commands
        self.joint_order = robot.get_moveable_joints()[0]

        # Setting the default G-commands
        self.g_commands = {
            "54": [lambda: self.__g_54()],
            "500": [lambda: self.__g_500()],
            "17": [lambda: self.__g_17()],
            "18": [lambda: self.__g_18()],
            "19": [lambda: self.__g_19()]
        }

        if robot is not None:
            self.__calibrate_tool()
            self.joint_order = robot.get_moveable_joints()[0]

    @staticmethod
    def read_g_code(g_code_input: str):
        """Reads G-code row by row and saves the processed data in
        a list. Comments that start with % are ignored and all
        the other data is stored as it gets read in.

        Args:
            g_code_input (str): Source of G-code as a string

        Returns:
            list: Processed G-code as a list of dictionaries
        """

        g_code_input = g_code_input.splitlines()
        g_code = []

        for line in g_code_input:
            if not line.strip() or line.strip().startswith('%'):
                continue

            new_line = {}
            components = line.split()

            for component in components:
                if "=" in component:
                    key, value = component.split("=")
                    val = float(value) if '.' in value else int(value)
                else:
                    match = re.match(r'([A-Z]+)(-?\d*\.?\d*)',
                                     component, re.IGNORECASE)
                    if match:
                        key = match.group(1)
                        value = match.group(2)
                        val = float(value) if value and '.' in value else int(
                            value)

                # Convert key to uppercase
                key = key.upper()

                new_line[key] = val

            g_code.append(new_line)

        return g_code

    @staticmethod
<<<<<<< HEAD
    def joint_path_to_g_code(joint_path: JointPath):
        """Converts a joint path to a G-code string.

        Args:
            joint_path (JointPath): Joint path to convert

        Returns:
            str: G-code string
        """
        g_code = []
        for joint_positions,_ in joint_path:
            g_code_line = {}
            g_code_line['G'] = 1
            for i, joint_value in enumerate(joint_path.joint_order):
                g_code_line[JOINT_KEY + str(i + 1)] = joint_positions[joint_value]
=======
    def tool_path_to_g_code(tool_path: ToolPath):
        """Converts a ToolPath object into a G-code representation.

        Each path point is converted by mapping its position and orientation.
        The orientation is transformed from a quaternion to Euler angles.

        Args:
            tool_path (ToolPath): ToolPath object to be converted.

        Returns:
            list: A list of dictionaries representing the G-code.
        """
        g_code = []
        for position, orientation, _ in tool_path:
            euler = p.getEulerFromQuaternion(orientation)
            g_line = {
                'G': 1,
                'X': position[0],
                'Y': position[1],
                'Z': position[2],
                'A': euler[0],
                'B': euler[1],
                'C': euler[2]
            }
            g_code.append(g_line)
        return g_code

    @staticmethod
    def joint_path_to_g_code(joint_path: JointPath):
        """Converts a JointPath object into a G-code representation.

        Joint positions are mapped to G-code commands. Each joint value is
        associated with a key derived from a predefined
        joint key and its index.

        Args:
            joint_path (JointPath): JointPath object to be converted.

        Returns:
            list: A list of dictionaries representing the G-code.
        """
        g_code = []
        for joint_positions, _ in joint_path:
            g_code_line = {}
            g_code_line['G'] = 1
            for i, joint_name in enumerate(joint_path.joint_order):
                g_code_line[JOINT_KEY + str(i + 1)] = joint_positions[
                    joint_name]
>>>>>>> 7ab37e31
            g_code.append(g_code_line)
        return g_code

    def __iter__(self):
        """ Initialization of the the class variables which are responsible
        for the iteration

        Returns:
        self(GCodeProcessor): Iterator
        """
        self.__calibrate_tool()
        self.elementary_operations = []
        self.index_operation = 0
        self.index_g_code = 0
        self.path = []
        return self

    def __next__(self):
        """Switches between running elementary operation and reading
        in commands from the G-code to create elementary operations.
        Every line of the G-code causes the built
        of new elementary operations"""

        # Runs elementary operations
        if self.index_operation < len(self.elementary_operations):
            i = self.index_operation
            self.index_operation += 1
            self.elementary_operations[i]()

        # Reads the G-Code command to create elementary operations
        elif self.index_g_code < len(self.g_code):
            self.elementary_operations = []
            self.index_operation = 0

            i = self.index_g_code
            g_code_line = self.g_code[i]

            self.last_point = np.array(self.new_point)
            self.last_or = np.array(self.new_or)

            self.__create_elementary_operations(g_code_line)

            self.index_g_code += 1

            return self.g_code[i]

        else:
            raise StopIteration

    def __create_elementary_operations(self, g_code_line: dict):
        """Appends all the elemenatry operations which are necessary to execute
        the recent command. All the elementary operations are safed with the
        help of lambda calls.

        Args:
            cmd_type(str): Current G-command type
            cmd_int(int): Current G-command integer
        """

        interpolation_keys = {'X', 'Y', 'Z', 'A', 'B', 'C', 'R'}

        if 'G' in g_code_line:
            if any(key in g_code_line for key in interpolation_keys):
                path = self.__build_path()
                self.elementary_operations = \
                    self.__create_movement_operations(path)
            elif any(key.startswith(JOINT_KEY) for key in g_code_line):
                self.elementary_operations = \
                    self.__create_joint_movement_operations(g_code_line)
            elif g_code_line.get('G') > 3:
                for operation in self.g_commands[str(g_code_line.get('G'))]:
                    self.elementary_operations.append(lambda: operation())

        elif 'M' in g_code_line:
            for operation in self.m_commands[str(g_code_line.get('M'))]:
                self.elementary_operations.append(lambda: operation())

        elif 'T' in g_code_line:
            for operation in self.t_commands[str(g_code_line.get('T'))]:
                self.elementary_operations.append(lambda: operation())

            self.elementary_operations.append(lambda: self.__calibrate_tool())

    def __build_path(self):
        """Calculates a new point and new orientation based on the new
        coordinates and offset. Depending on the G-command type, a
        specific tool path is returned. G0 commands create a path
        with 2 interpolation steps, while higher G-1-2-3
        commands generate a path with the chosen precision.

        Returns:
            path(ToolPath): Interpolated tool path
        """

        g_code_line = self.g_code[self.index_g_code]
        # g_com = cmd[0][1]

        self.__build_new_point(g_code_line)

        if g_code_line['G'] == 0:
            path = self.__build_simple_path()
            orientation = p.getQuaternionFromEuler(self.new_or)
            path.orientations = np.transpose([orientation]
                                             * len(path.orientations[0]))
        else:
            path = self.__build_precise_path(g_code_line['G'])

        return path

    def __build_new_point(self, g_code_line: dict):
        """Calculates the new point of a G-Code command with respect
        to the current offset.

        Args:
            cmd(list): Current command line
        """

        variables = {'G': np.nan, 'X': np.nan, 'Y': np.nan, 'Z': np.nan,
                     'A': np.nan, 'B': np.nan, 'C': np.nan, 'R': np.nan,
                     'F': np.nan}

        # for val in cmd:
        for key, value in g_code_line.items():
            if key in variables:
                variables[key] = value
            else:
                raise KeyError("Variable '{}' is not defined.".format(key))

        xyz_val = np.array([variables['X'], variables['Y'],
                            variables['Z']])
        abc_val = np.array([variables['A'], variables['B'],
                            variables['C']])
        self.r_val = variables['R']

        # Setting the new point considering the offset
        self.new_point = np.array([0.0, 0.0, 0.0])
        for i, value in enumerate(xyz_val):
            if np.isnan(value):
                self.new_point[i] = self.last_point[i]
            else:
                self.new_point[i] = value + self.offset[0][i]

        # Setting the new orientation
        orientation = np.array([0.0, 0.0, 0.0])
        for i, value in enumerate(abc_val):
            if np.isnan(value):
                orientation[i] = self.last_or[i] - self.offset[1][i]
            else:
                orientation[i] = value

        orientation = p.getQuaternionFromEuler(orientation)
        orientation_offset = p.getQuaternionFromEuler(self.offset[1])

        # Transforming the oriention considering the offset
        point = np.array([0.0, 0.0, 0.0])
        _, self.new_or = p.multiplyTransforms(
            point, orientation, point, orientation_offset)

        self.new_or = p.getEulerFromQuaternion(self.new_or)

    def __build_simple_path(self):
        """ Returns the simple path of a G0-interpolation

        Returns:
            path(ToolPath): G0-toolpath
        """

        path = linear_interpolation(self.last_point,
                                    self.new_point, 2)

        return path

    def __build_precise_path(self, g_com: int):
        """Returns the percise path for G-2-3-Interpolations by calculating
        the neccessary amount of interpolation steps considering the precision
        of the interpolation.

        Args:
            g_com(int): Current G-command type
        """

        interpolation_steps = self.interpolation_approach
        percise_path = True
        start_or = p.getQuaternionFromEuler(self.last_or)
        end_or = p.getQuaternionFromEuler(self.new_or)

        for _ in range(2):

            # Building the Path if there is a linear interpolation
            if g_com == 1:
                path = linear_interpolation(self.last_point,
                                            self.new_point,
                                            interpolation_steps, start_or,
                                            end_or)

            # Building the path if there is a circular interpolation
            elif g_com in [2, 3]:
                if g_com == 2:
                    path = circular_interpolation(self.last_point,
                                                  self.new_point, self.r_val,
                                                  interpolation_steps,
                                                  self.axis, True,
                                                  start_or,
                                                  end_or)
                else:
                    path = circular_interpolation(self.last_point,
                                                  self.new_point, self.r_val,
                                                  interpolation_steps,
                                                  self.axis, False,
                                                  start_or,
                                                  end_or)
            # Calculating the total ditance
            if percise_path:
                percise_path = False
                total_distance = 0
                point_distance = 0
                previous_postion = self.last_point

                for position, _, _ in path:

                    # Calculating the point distance
                    point_distance = np.linalg.norm(
                        position - previous_postion)

                    # Adding point distnace to global distance
                    total_distance += point_distance
                    previous_postion = position

                interpolation_steps = total_distance/self.interpolation_precision
                interpolation_steps = int(np.ceil(interpolation_steps)) + 1

        return path

    def __create_movement_operations(self, path: ToolPath):
        """Returns a list of elementary operations to move the robot based
        on a given tool path and active endeffector.

        Args:
            path(ToolPath): input tool path

        Returns:
            elementary_operations(list): elementary operations to move robot
        """

        active = self.active_endeffector  # abbreviation
        elementary_operations = []

        for position, orientation, _ in path:
            if self.active_endeffector == -1:
                elementary_operations.append(
                    lambda i=position, j=orientation:
                    self.robot.reset_endeffector_pose(i, j))

            else:
                elementary_operations.append(
                    lambda i=position, j=orientation:
                    self.endeffector_list[active].set_tool_pose(i, j))

        return elementary_operations

    def __get_active_endeffector(self):
        """Returns the index of the active endeffector.

        Returns:
            active_endeffector(int): index of the active endeffector
        """

        active_endeffector = -1

        if self.endeffector_list is not None:
            for n, i in enumerate(self.endeffector_list):
                if i.is_coupled():
                    active_endeffector = n
                    break
        return active_endeffector

    def __calibrate_tool(self):
        """This method sets the current postion of the active tool. This
        ensures a smooth transition between tool changes.
        """

        self.active_endeffector = self.__get_active_endeffector()
        actv = self.active_endeffector  # abbreviation

        if self.active_endeffector == -1:
            self.new_point = self.robot.get_endeffector_pose()[0]
            or_euler = p.getEulerFromQuaternion(
                self.robot.get_endeffector_pose()[1])
            self.new_or = np.array(or_euler)
        else:
            self.new_point = self.endeffector_list[actv].get_tool_pose()[0]
            or_euler = p.getEulerFromQuaternion(
                self.endeffector_list[actv].get_tool_pose()[1])
            self.new_or = np.array(or_euler)

    def __create_joint_movement_operations(self, g_code_line: dict):
        """Returns a list with a lambda function to set the joint position.

        Args:
            g_code_line(dict): Current G-code line

        Returns:
            elementary_operations(list)
        """
        joint_positions = {}
        for key, value in g_code_line.items():
            if key.startswith(JOINT_KEY):
                joint_name = self.joint_order[int(key[len(JOINT_KEY):])-1]
                joint_positions[joint_name] = value

        elementary_operations = [
            lambda: self.robot.reset_joint_position(joint_positions)]

        return elementary_operations

    def __g_54(self):
        # Activation of the zero offset
        self.offset = np.array([self.last_point, self.last_or])

    def __g_500(self):
        # Deactivation of the zero offset
        self.offset = np.array([[0.0, 0.0, 0.0],
                                [0.0, 0.0, 0.0]])

    def __g_17(self):
        # Axis selelection for circular interpolation
        self.axis = 2  # X-Y Axis

    def __g_18(self):
        # Axis selelection for circular interpolation
        self.axis = 1  # X-Z Axis

    def __g_19(self):
        # Axis selelection for circular interpolation
        self.axis = 0  # Y-Z Axis<|MERGE_RESOLUTION|>--- conflicted
+++ resolved
@@ -7,11 +7,7 @@
 import numpy as np
 import re
 
-<<<<<<< HEAD
-JOINT_KEY = ('RA') # G-Code Key for running joint commands
-=======
 JOINT_KEY = ('RA')
->>>>>>> 7ab37e31
 
 
 class GCodeProcessor:
@@ -60,7 +56,6 @@
         self.interpolation_approach = interpolation_approach
         self.m_commands = m_commands
         self.t_commands = t_commands
-        self.joint_order = robot.get_moveable_joints()[0]
 
         # Setting the default G-commands
         self.g_commands = {
@@ -121,23 +116,6 @@
         return g_code
 
     @staticmethod
-<<<<<<< HEAD
-    def joint_path_to_g_code(joint_path: JointPath):
-        """Converts a joint path to a G-code string.
-
-        Args:
-            joint_path (JointPath): Joint path to convert
-
-        Returns:
-            str: G-code string
-        """
-        g_code = []
-        for joint_positions,_ in joint_path:
-            g_code_line = {}
-            g_code_line['G'] = 1
-            for i, joint_value in enumerate(joint_path.joint_order):
-                g_code_line[JOINT_KEY + str(i + 1)] = joint_positions[joint_value]
-=======
     def tool_path_to_g_code(tool_path: ToolPath):
         """Converts a ToolPath object into a G-code representation.
 
@@ -186,7 +164,6 @@
             for i, joint_name in enumerate(joint_path.joint_order):
                 g_code_line[JOINT_KEY + str(i + 1)] = joint_positions[
                     joint_name]
->>>>>>> 7ab37e31
             g_code.append(g_code_line)
         return g_code
 
@@ -438,7 +415,7 @@
             if self.active_endeffector == -1:
                 elementary_operations.append(
                     lambda i=position, j=orientation:
-                    self.robot.reset_endeffector_pose(i, j))
+                    self.robot.set_endeffector_pose(i, j))
 
             else:
                 elementary_operations.append(
@@ -498,7 +475,7 @@
                 joint_positions[joint_name] = value
 
         elementary_operations = [
-            lambda: self.robot.reset_joint_position(joint_positions)]
+            lambda: self.robot.set_joint_position(joint_positions)]
 
         return elementary_operations
 
