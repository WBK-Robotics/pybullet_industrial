import pybullet as p
import numpy as np
from typing import List
from pybullet_industrial import RobotBase


class EndeffectorTool:
    def __init__(self, urdf_model: str, start_position, start_orientation,
                 coupled_robots: List[RobotBase] = None, tcp_frame=None, connector_frames=None):
        """The base class for all Tools and Sensors connected to a Robot

        Args:
            urdf_model (str): A valid path to a urdf file describint the tool geometry
            start_position ([type]): the position at which the tool should be spawned
            start_orientation ([type]): the orientation at which the tool should be spawned
            coupled_robot ([type], optional): A wbk_sim.Robot object if
                                              the robot is coupled from the start.
                                              Defaults to None.
            tcp_frame ([type], optional): The name of the urdf_link
                                          describing the tool center point.
                                          Defaults to None in which case the last link is used.
            connector_frame ([type], optional): The name of the urdf_link
                                                at which a robot connects.
                                                Defaults to None in which case the base link is used.
        """
        urdf_flags = p.URDF_USE_SELF_COLLISION_EXCLUDE_ALL_PARENTS
        self.urdf = p.loadURDF(urdf_model,
                               start_position, start_orientation,
                               flags=urdf_flags,
                               useFixedBase=False)

        self._link_name_to_index = {}
        self._coupled_robots = {}
        for joint_number in range(p.getNumJoints(self.urdf)):
            link_name = p.getJointInfo(self.urdf, joint_number)[
                12].decode("utf-8")
            self._link_name_to_index[link_name] = joint_number

        if tcp_frame is None:
            last_link = max(self._link_name_to_index)
            self._tcp_id = self._link_name_to_index[last_link]
        else:
            self._tcp_id = self._convert_link_to_id(tcp_frame)

        if connector_frames is None:
            self._connector_id = -1
            base_pos, base_ori = p.getBasePositionAndOrientation(self.urdf)
        else:
            self._connector_id = self._convert_link_to_id(connector_frames)
            link_state = p.getLinkState(self.urdf, self._connector_id)
            base_pos = link_state[0]
            base_ori = link_state[1]

        self._coupled_robot = None
        self._coupling_link = None

        self._coupling_constraint = p.createConstraint(self.urdf,
                                                       -1, -1, -1,
                                                       p.JOINT_FIXED,
                                                       [0, 0, 0],
                                                       [0, 0, 0],
                                                       start_position,
                                                       None,
                                                       start_orientation)

        if not coupled_robots is None:
            self.couple(coupled_robots)

        tcp_pos, tcp_ori = self.get_tool_pose(tcp_frame)

        base_pos_inv, base_ori_inv = p.invertTransform(base_pos, base_ori)
        self._tcp_translation, self._tcp_rotation = p.multiplyTransforms(
            base_pos_inv, base_ori_inv, tcp_pos, tcp_ori)

    def couple(self, robot, endeffector_name=None):
        """Dynamically Couples the Tool with the Endeffector of a given robot.
        Note that this endeffector can also be a virtual link to connect a sensor.
        A Tool can only be coupled with one robot

        Args:
            robot (wbk_sim.robot): The robot whith which the tool should couple.
            endeffector_name (str, optional): The endeffector of the robot
                                              where the tool should couple to.
                                              Defaults to None.

        Raises:
            Error: [description]
        """
        # creates a fixed constrained between the choosen robot and the tool
        if self._coupled_robot is not None:
            raise ValueError("The Tool is already coupled with a robot")
        else:
            if endeffector_name is None:
                endeffector_index = robot._default_endeffector_id
            else:
                endeffector_index = robot._convert_endeffector(
                    endeffector_name)
            self._coupled_robot = robot
            self._coupling_link = endeffector_name
            p.removeConstraint(self._coupling_constraint)
            self._coupling_constraint = p.createConstraint(self._coupled_robot.urdf, endeffector_index,
                                                           self.urdf, self._connector_id,
                                                           p.JOINT_FIXED,
                                                           [0, 0, 0],
                                                           [0, 0, 0],
                                                           [0, 0, 0])

    def is_coupled(self):
        """Function which returns true if the Tool is currently coupled to a robot

        Returns:
            bool: 1 if the tool is coupled, 0 if not
        """
        if self._coupled_robot is None:
            return 0
        else:
            return 1

    def decouple(self):
        """Decouples the tool from the current robot.
           In this case a new constraint is created rooting the tool in its current pose.
        """
        self._coupled_robot = None
        self._coupling_link = None
        p.removeConstraint(self._coupling_constraint)
        position, orientation = p.getBasePositionAndOrientation(self.urdf)
        self._coupling_constraint = p.createConstraint(self.urdf,
                                                       -1, -1, -1,
                                                       p.JOINT_FIXED,
                                                       [0, 0, 0],
                                                       [0, 0, 0],
                                                       position,
                                                       None,
                                                       orientation)
        pass

    def get_tool_pose(self, tcp_frame: str = None):
        """Returns the pose of the tool center point.
           Using the tcp_frame argument the state of other links can also be returned

        Args:
            tcp_frame (str, optional): the name of the link whose pose should be returned.
                                       Defaults to None in which case the default tcp is used

        Returns:
            np.array: The 3D position the link the world coordinate system
            np.array: A quaternion describing the orientation of the link in world coordinates
        """
        if tcp_frame is None:
            tcp_id = self._tcp_id
        else:
            tcp_id = self._convert_link_to_id(tcp_frame)

        link_state = p.getLinkState(self.urdf, tcp_id)

        position = np.array(link_state[0])
        orientation = np.array(link_state[1])
        return position, orientation

    def set_tool_pose(self, target_position, target_orientation=None):
        """Allows the control of the tool.
           If the tool is coupled the inverse kinematic control of a coupled robot is used.
           If not the tool is moved directly.

        Args:
            target_position (_type_): the desired position of the tool center point (tcp)
            target_orientation (_type_, optional): the desired position of
                                                   the tool center point (tcp).
                                                   If none is provided only
                                                   the position of the robot is controlled.
        """

        if self.is_coupled():

            tcp_translation_inv, tcp_rotation_inv = p.invertTransform(
                self._tcp_translation, self._tcp_rotation)
            adj_target_position, adj_target_orientation = p.multiplyTransforms(
                target_position, target_orientation, tcp_translation_inv, tcp_rotation_inv)

            self._coupled_robot.set_endeffector_pose(
                adj_target_position, adj_target_orientation, endeffector_name=self._coupling_link)
        else:
            if target_orientation is None:
                _, adj_target_orientation = p.getBasePositionAndOrientation(
                    self.urdf)
            p.removeConstraint(self._coupling_constraint)
            self._coupling_constraint = p.createConstraint(self.urdf,
                                                           self._tcp_id, -1, -1,
                                                           p.JOINT_FIXED,
                                                           [0, 0, 0],
                                                           [0, 0, 0],
                                                           target_position,
                                                           None,
                                                           target_orientation)

    def apply_tcp_force(self, force, world_coordinates=True):
        """Function which can apply a external Force at a the next simulation step.

            Carefull, this does not behave as expected for setRealTimeSimulation(1)!

        Args:
            force ([type]): A 3 dimensional force vector in Newton.
            world_coordinates (bool, optional): Specify wheter the force is defined
                                                in the world coordinates or the relative link frame.
                                                Defaults to True.
        """
        if world_coordinates:
            position, _ = self.get_tool_pose()
            p.applyExternalForce(self.urdf, self._tcp_id,
                                 force, position, p.WORLD_FRAME)
        else:
            p.applyExternalForce(self.urdf, self._tcp_id,
                                 force, [0, 0, 0], p.LINK_FRAME)

    def apply_tcp_torque(self, torque):
        """Function which can apply a external Torque at a the next simulation step.
           The local tcp_link frames are used as the main torque axis.

            Carefull, this does not behave as expected for setRealTimeSimulation(1)!

        Args:
            torque ([type]): A 3 dimensional torque vector in Newtonmeter.
        """
        p.applyExternalTorque(self.urdf, self._tcp_id,
                              torque, p.LINK_FRAME)

    def _convert_link_to_id(self, tcp):
        """Internal function that converts between link names and pybullet specific indexes

        Args:
            tcp (str): the name of the tool center point link

        Raises:
            TypeError: If the provided object is not a string

        Returns:
            int: the pybullet specific index of the link
        """
        if isinstance(tcp, str):
            if tcp in self._link_name_to_index.keys():
                return self._link_name_to_index[tcp]
            else:
                ValueError("Invalid Link name! valid names are: " +
                           str(self._link_name_to_index.keys()))
        else:
            raise TypeError(
<<<<<<< HEAD
                "The Link name must be a String describing a URDF link")

=======
                "The Link name must be a String describing a URDF link")


def quaternion_inverse(quaternion):
    """Calculates the inverse of a given quaternion

    Args:
        quaternion (np.array): a quaternion

    Returns:
        np.array: The inverse quaternion
    """
    q = np.array(quaternion, copy=True)
    np.negative(q[1:], q[1:])
    return q / np.dot(q, q)


def quaternion_multiply(quaternion1, quaternion0):
    """Multiplies two quaternions. Note that this operation is not commutative

    Args:
        quaternion1 (np.array): the first quaternion
        quaternion0 (np.array): the second quaternion

    Returns:
        np.array: the resulting quaternion
    """
    x0, y0, z0, w0 = quaternion0
    x1, y1, z1, w1 = quaternion1
    return np.array([
        -x1 * x0 - y1 * y0 - z1 * z0 + w1 * w0, x1 * w0 + y1 * z0 - z1 * y0 + w1 * x0,
        -x1 * z0 + y1 * w0 + z1 * x0 + w1 * y0, x1 * y0 - y1 * x0 + z1 * w0 + w1 * z0
    ])

>>>>>>> 98200b6b
<|MERGE_RESOLUTION|>--- conflicted
+++ resolved
@@ -1,285 +1,247 @@
-import pybullet as p
-import numpy as np
-from typing import List
-from pybullet_industrial import RobotBase
-
-
-class EndeffectorTool:
-    def __init__(self, urdf_model: str, start_position, start_orientation,
-                 coupled_robots: List[RobotBase] = None, tcp_frame=None, connector_frames=None):
-        """The base class for all Tools and Sensors connected to a Robot
-
-        Args:
-            urdf_model (str): A valid path to a urdf file describint the tool geometry
-            start_position ([type]): the position at which the tool should be spawned
-            start_orientation ([type]): the orientation at which the tool should be spawned
-            coupled_robot ([type], optional): A wbk_sim.Robot object if
-                                              the robot is coupled from the start.
-                                              Defaults to None.
-            tcp_frame ([type], optional): The name of the urdf_link
-                                          describing the tool center point.
-                                          Defaults to None in which case the last link is used.
-            connector_frame ([type], optional): The name of the urdf_link
-                                                at which a robot connects.
-                                                Defaults to None in which case the base link is used.
-        """
-        urdf_flags = p.URDF_USE_SELF_COLLISION_EXCLUDE_ALL_PARENTS
-        self.urdf = p.loadURDF(urdf_model,
-                               start_position, start_orientation,
-                               flags=urdf_flags,
-                               useFixedBase=False)
-
-        self._link_name_to_index = {}
-        self._coupled_robots = {}
-        for joint_number in range(p.getNumJoints(self.urdf)):
-            link_name = p.getJointInfo(self.urdf, joint_number)[
-                12].decode("utf-8")
-            self._link_name_to_index[link_name] = joint_number
-
-        if tcp_frame is None:
-            last_link = max(self._link_name_to_index)
-            self._tcp_id = self._link_name_to_index[last_link]
-        else:
-            self._tcp_id = self._convert_link_to_id(tcp_frame)
-
-        if connector_frames is None:
-            self._connector_id = -1
-            base_pos, base_ori = p.getBasePositionAndOrientation(self.urdf)
-        else:
-            self._connector_id = self._convert_link_to_id(connector_frames)
-            link_state = p.getLinkState(self.urdf, self._connector_id)
-            base_pos = link_state[0]
-            base_ori = link_state[1]
-
-        self._coupled_robot = None
-        self._coupling_link = None
-
-        self._coupling_constraint = p.createConstraint(self.urdf,
-                                                       -1, -1, -1,
-                                                       p.JOINT_FIXED,
-                                                       [0, 0, 0],
-                                                       [0, 0, 0],
-                                                       start_position,
-                                                       None,
-                                                       start_orientation)
-
-        if not coupled_robots is None:
-            self.couple(coupled_robots)
-
-        tcp_pos, tcp_ori = self.get_tool_pose(tcp_frame)
-
-        base_pos_inv, base_ori_inv = p.invertTransform(base_pos, base_ori)
-        self._tcp_translation, self._tcp_rotation = p.multiplyTransforms(
-            base_pos_inv, base_ori_inv, tcp_pos, tcp_ori)
-
-    def couple(self, robot, endeffector_name=None):
-        """Dynamically Couples the Tool with the Endeffector of a given robot.
-        Note that this endeffector can also be a virtual link to connect a sensor.
-        A Tool can only be coupled with one robot
-
-        Args:
-            robot (wbk_sim.robot): The robot whith which the tool should couple.
-            endeffector_name (str, optional): The endeffector of the robot
-                                              where the tool should couple to.
-                                              Defaults to None.
-
-        Raises:
-            Error: [description]
-        """
-        # creates a fixed constrained between the choosen robot and the tool
-        if self._coupled_robot is not None:
-            raise ValueError("The Tool is already coupled with a robot")
-        else:
-            if endeffector_name is None:
-                endeffector_index = robot._default_endeffector_id
-            else:
-                endeffector_index = robot._convert_endeffector(
-                    endeffector_name)
-            self._coupled_robot = robot
-            self._coupling_link = endeffector_name
-            p.removeConstraint(self._coupling_constraint)
-            self._coupling_constraint = p.createConstraint(self._coupled_robot.urdf, endeffector_index,
-                                                           self.urdf, self._connector_id,
-                                                           p.JOINT_FIXED,
-                                                           [0, 0, 0],
-                                                           [0, 0, 0],
-                                                           [0, 0, 0])
-
-    def is_coupled(self):
-        """Function which returns true if the Tool is currently coupled to a robot
-
-        Returns:
-            bool: 1 if the tool is coupled, 0 if not
-        """
-        if self._coupled_robot is None:
-            return 0
-        else:
-            return 1
-
-    def decouple(self):
-        """Decouples the tool from the current robot.
-           In this case a new constraint is created rooting the tool in its current pose.
-        """
-        self._coupled_robot = None
-        self._coupling_link = None
-        p.removeConstraint(self._coupling_constraint)
-        position, orientation = p.getBasePositionAndOrientation(self.urdf)
-        self._coupling_constraint = p.createConstraint(self.urdf,
-                                                       -1, -1, -1,
-                                                       p.JOINT_FIXED,
-                                                       [0, 0, 0],
-                                                       [0, 0, 0],
-                                                       position,
-                                                       None,
-                                                       orientation)
-        pass
-
-    def get_tool_pose(self, tcp_frame: str = None):
-        """Returns the pose of the tool center point.
-           Using the tcp_frame argument the state of other links can also be returned
-
-        Args:
-            tcp_frame (str, optional): the name of the link whose pose should be returned.
-                                       Defaults to None in which case the default tcp is used
-
-        Returns:
-            np.array: The 3D position the link the world coordinate system
-            np.array: A quaternion describing the orientation of the link in world coordinates
-        """
-        if tcp_frame is None:
-            tcp_id = self._tcp_id
-        else:
-            tcp_id = self._convert_link_to_id(tcp_frame)
-
-        link_state = p.getLinkState(self.urdf, tcp_id)
-
-        position = np.array(link_state[0])
-        orientation = np.array(link_state[1])
-        return position, orientation
-
-    def set_tool_pose(self, target_position, target_orientation=None):
-        """Allows the control of the tool.
-           If the tool is coupled the inverse kinematic control of a coupled robot is used.
-           If not the tool is moved directly.
-
-        Args:
-            target_position (_type_): the desired position of the tool center point (tcp)
-            target_orientation (_type_, optional): the desired position of
-                                                   the tool center point (tcp).
-                                                   If none is provided only
-                                                   the position of the robot is controlled.
-        """
-
-        if self.is_coupled():
-
-            tcp_translation_inv, tcp_rotation_inv = p.invertTransform(
-                self._tcp_translation, self._tcp_rotation)
-            adj_target_position, adj_target_orientation = p.multiplyTransforms(
-                target_position, target_orientation, tcp_translation_inv, tcp_rotation_inv)
-
-            self._coupled_robot.set_endeffector_pose(
-                adj_target_position, adj_target_orientation, endeffector_name=self._coupling_link)
-        else:
-            if target_orientation is None:
-                _, adj_target_orientation = p.getBasePositionAndOrientation(
-                    self.urdf)
-            p.removeConstraint(self._coupling_constraint)
-            self._coupling_constraint = p.createConstraint(self.urdf,
-                                                           self._tcp_id, -1, -1,
-                                                           p.JOINT_FIXED,
-                                                           [0, 0, 0],
-                                                           [0, 0, 0],
-                                                           target_position,
-                                                           None,
-                                                           target_orientation)
-
-    def apply_tcp_force(self, force, world_coordinates=True):
-        """Function which can apply a external Force at a the next simulation step.
-
-            Carefull, this does not behave as expected for setRealTimeSimulation(1)!
-
-        Args:
-            force ([type]): A 3 dimensional force vector in Newton.
-            world_coordinates (bool, optional): Specify wheter the force is defined
-                                                in the world coordinates or the relative link frame.
-                                                Defaults to True.
-        """
-        if world_coordinates:
-            position, _ = self.get_tool_pose()
-            p.applyExternalForce(self.urdf, self._tcp_id,
-                                 force, position, p.WORLD_FRAME)
-        else:
-            p.applyExternalForce(self.urdf, self._tcp_id,
-                                 force, [0, 0, 0], p.LINK_FRAME)
-
-    def apply_tcp_torque(self, torque):
-        """Function which can apply a external Torque at a the next simulation step.
-           The local tcp_link frames are used as the main torque axis.
-
-            Carefull, this does not behave as expected for setRealTimeSimulation(1)!
-
-        Args:
-            torque ([type]): A 3 dimensional torque vector in Newtonmeter.
-        """
-        p.applyExternalTorque(self.urdf, self._tcp_id,
-                              torque, p.LINK_FRAME)
-
-    def _convert_link_to_id(self, tcp):
-        """Internal function that converts between link names and pybullet specific indexes
-
-        Args:
-            tcp (str): the name of the tool center point link
-
-        Raises:
-            TypeError: If the provided object is not a string
-
-        Returns:
-            int: the pybullet specific index of the link
-        """
-        if isinstance(tcp, str):
-            if tcp in self._link_name_to_index.keys():
-                return self._link_name_to_index[tcp]
-            else:
-                ValueError("Invalid Link name! valid names are: " +
-                           str(self._link_name_to_index.keys()))
-        else:
-            raise TypeError(
-<<<<<<< HEAD
-                "The Link name must be a String describing a URDF link")
-
-=======
-                "The Link name must be a String describing a URDF link")
-
-
-def quaternion_inverse(quaternion):
-    """Calculates the inverse of a given quaternion
-
-    Args:
-        quaternion (np.array): a quaternion
-
-    Returns:
-        np.array: The inverse quaternion
-    """
-    q = np.array(quaternion, copy=True)
-    np.negative(q[1:], q[1:])
-    return q / np.dot(q, q)
-
-
-def quaternion_multiply(quaternion1, quaternion0):
-    """Multiplies two quaternions. Note that this operation is not commutative
-
-    Args:
-        quaternion1 (np.array): the first quaternion
-        quaternion0 (np.array): the second quaternion
-
-    Returns:
-        np.array: the resulting quaternion
-    """
-    x0, y0, z0, w0 = quaternion0
-    x1, y1, z1, w1 = quaternion1
-    return np.array([
-        -x1 * x0 - y1 * y0 - z1 * z0 + w1 * w0, x1 * w0 + y1 * z0 - z1 * y0 + w1 * x0,
-        -x1 * z0 + y1 * w0 + z1 * x0 + w1 * y0, x1 * y0 - y1 * x0 + z1 * w0 + w1 * z0
-    ])
-
->>>>>>> 98200b6b
+import pybullet as p
+import numpy as np
+from typing import List
+from pybullet_industrial import RobotBase
+
+
+class EndeffectorTool:
+    def __init__(self, urdf_model: str, start_position, start_orientation,
+                 coupled_robots: List[RobotBase] = None, tcp_frame=None, connector_frames=None):
+        """The base class for all Tools and Sensors connected to a Robot
+
+        Args:
+            urdf_model (str): A valid path to a urdf file describint the tool geometry
+            start_position ([type]): the position at which the tool should be spawned
+            start_orientation ([type]): the orientation at which the tool should be spawned
+            coupled_robot ([type], optional): A wbk_sim.Robot object if
+                                              the robot is coupled from the start.
+                                              Defaults to None.
+            tcp_frame ([type], optional): The name of the urdf_link
+                                          describing the tool center point.
+                                          Defaults to None in which case the last link is used.
+            connector_frame ([type], optional): The name of the urdf_link
+                                                at which a robot connects.
+                                                Defaults to None in which case the base link is used.
+        """
+        urdf_flags = p.URDF_USE_SELF_COLLISION_EXCLUDE_ALL_PARENTS
+        self.urdf = p.loadURDF(urdf_model,
+                               start_position, start_orientation,
+                               flags=urdf_flags,
+                               useFixedBase=False)
+
+        self._link_name_to_index = {}
+        self._coupled_robots = {}
+        for joint_number in range(p.getNumJoints(self.urdf)):
+            link_name = p.getJointInfo(self.urdf, joint_number)[
+                12].decode("utf-8")
+            self._link_name_to_index[link_name] = joint_number
+
+        if tcp_frame is None:
+            last_link = max(self._link_name_to_index)
+            self._tcp_id = self._link_name_to_index[last_link]
+        else:
+            self._tcp_id = self._convert_link_to_id(tcp_frame)
+
+        if connector_frames is None:
+            self._connector_id = -1
+            base_pos, base_ori = p.getBasePositionAndOrientation(self.urdf)
+        else:
+            self._connector_id = self._convert_link_to_id(connector_frames)
+            link_state = p.getLinkState(self.urdf, self._connector_id)
+            base_pos = link_state[0]
+            base_ori = link_state[1]
+
+        self._coupled_robot = None
+        self._coupling_link = None
+
+        self._coupling_constraint = p.createConstraint(self.urdf,
+                                                       -1, -1, -1,
+                                                       p.JOINT_FIXED,
+                                                       [0, 0, 0],
+                                                       [0, 0, 0],
+                                                       start_position,
+                                                       None,
+                                                       start_orientation)
+
+        if not coupled_robots is None:
+            self.couple(coupled_robots)
+
+        tcp_pos, tcp_ori = self.get_tool_pose(tcp_frame)
+
+        base_pos_inv, base_ori_inv = p.invertTransform(base_pos, base_ori)
+        self._tcp_translation, self._tcp_rotation = p.multiplyTransforms(
+            base_pos_inv, base_ori_inv, tcp_pos, tcp_ori)
+
+    def couple(self, robot, endeffector_name=None):
+        """Dynamically Couples the Tool with the Endeffector of a given robot.
+        Note that this endeffector can also be a virtual link to connect a sensor.
+        A Tool can only be coupled with one robot
+
+        Args:
+            robot (wbk_sim.robot): The robot whith which the tool should couple.
+            endeffector_name (str, optional): The endeffector of the robot
+                                              where the tool should couple to.
+                                              Defaults to None.
+
+        Raises:
+            Error: [description]
+        """
+        # creates a fixed constrained between the choosen robot and the tool
+        if self._coupled_robot is not None:
+            raise ValueError("The Tool is already coupled with a robot")
+        else:
+            if endeffector_name is None:
+                endeffector_index = robot._default_endeffector_id
+            else:
+                endeffector_index = robot._convert_endeffector(
+                    endeffector_name)
+            self._coupled_robot = robot
+            self._coupling_link = endeffector_name
+            p.removeConstraint(self._coupling_constraint)
+            self._coupling_constraint = p.createConstraint(self._coupled_robot.urdf, endeffector_index,
+                                                           self.urdf, self._connector_id,
+                                                           p.JOINT_FIXED,
+                                                           [0, 0, 0],
+                                                           [0, 0, 0],
+                                                           [0, 0, 0])
+
+    def is_coupled(self):
+        """Function which returns true if the Tool is currently coupled to a robot
+
+        Returns:
+            bool: 1 if the tool is coupled, 0 if not
+        """
+        if self._coupled_robot is None:
+            return 0
+        else:
+            return 1
+
+    def decouple(self):
+        """Decouples the tool from the current robot.
+           In this case a new constraint is created rooting the tool in its current pose.
+        """
+        self._coupled_robot = None
+        self._coupling_link = None
+        p.removeConstraint(self._coupling_constraint)
+        position, orientation = p.getBasePositionAndOrientation(self.urdf)
+        self._coupling_constraint = p.createConstraint(self.urdf,
+                                                       -1, -1, -1,
+                                                       p.JOINT_FIXED,
+                                                       [0, 0, 0],
+                                                       [0, 0, 0],
+                                                       position,
+                                                       None,
+                                                       orientation)
+        pass
+
+    def get_tool_pose(self, tcp_frame: str = None):
+        """Returns the pose of the tool center point.
+           Using the tcp_frame argument the state of other links can also be returned
+
+        Args:
+            tcp_frame (str, optional): the name of the link whose pose should be returned.
+                                       Defaults to None in which case the default tcp is used
+
+        Returns:
+            np.array: The 3D position the link the world coordinate system
+            np.array: A quaternion describing the orientation of the link in world coordinates
+        """
+        if tcp_frame is None:
+            tcp_id = self._tcp_id
+        else:
+            tcp_id = self._convert_link_to_id(tcp_frame)
+
+        link_state = p.getLinkState(self.urdf, tcp_id)
+
+        position = np.array(link_state[0])
+        orientation = np.array(link_state[1])
+        return position, orientation
+
+    def set_tool_pose(self, target_position, target_orientation=None):
+        """Allows the control of the tool.
+           If the tool is coupled the inverse kinematic control of a coupled robot is used.
+           If not the tool is moved directly.
+
+        Args:
+            target_position (_type_): the desired position of the tool center point (tcp)
+            target_orientation (_type_, optional): the desired position of
+                                                   the tool center point (tcp).
+                                                   If none is provided only
+                                                   the position of the robot is controlled.
+        """
+
+        if self.is_coupled():
+
+            tcp_translation_inv, tcp_rotation_inv = p.invertTransform(
+                self._tcp_translation, self._tcp_rotation)
+            adj_target_position, adj_target_orientation = p.multiplyTransforms(
+                target_position, target_orientation, tcp_translation_inv, tcp_rotation_inv)
+
+            self._coupled_robot.set_endeffector_pose(
+                adj_target_position, adj_target_orientation, endeffector_name=self._coupling_link)
+        else:
+            if target_orientation is None:
+                _, adj_target_orientation = p.getBasePositionAndOrientation(
+                    self.urdf)
+            p.removeConstraint(self._coupling_constraint)
+            self._coupling_constraint = p.createConstraint(self.urdf,
+                                                           self._tcp_id, -1, -1,
+                                                           p.JOINT_FIXED,
+                                                           [0, 0, 0],
+                                                           [0, 0, 0],
+                                                           target_position,
+                                                           None,
+                                                           target_orientation)
+
+    def apply_tcp_force(self, force, world_coordinates=True):
+        """Function which can apply a external Force at a the next simulation step.
+
+            Carefull, this does not behave as expected for setRealTimeSimulation(1)!
+
+        Args:
+            force ([type]): A 3 dimensional force vector in Newton.
+            world_coordinates (bool, optional): Specify wheter the force is defined
+                                                in the world coordinates or the relative link frame.
+                                                Defaults to True.
+        """
+        if world_coordinates:
+            position, _ = self.get_tool_pose()
+            p.applyExternalForce(self.urdf, self._tcp_id,
+                                 force, position, p.WORLD_FRAME)
+        else:
+            p.applyExternalForce(self.urdf, self._tcp_id,
+                                 force, [0, 0, 0], p.LINK_FRAME)
+
+    def apply_tcp_torque(self, torque):
+        """Function which can apply a external Torque at a the next simulation step.
+           The local tcp_link frames are used as the main torque axis.
+
+            Carefull, this does not behave as expected for setRealTimeSimulation(1)!
+
+        Args:
+            torque ([type]): A 3 dimensional torque vector in Newtonmeter.
+        """
+        p.applyExternalTorque(self.urdf, self._tcp_id,
+                              torque, p.LINK_FRAME)
+
+    def _convert_link_to_id(self, tcp):
+        """Internal function that converts between link names and pybullet specific indexes
+
+        Args:
+            tcp (str): the name of the tool center point link
+
+        Raises:
+            TypeError: If the provided object is not a string
+
+        Returns:
+            int: the pybullet specific index of the link
+        """
+        if isinstance(tcp, str):
+            if tcp in self._link_name_to_index.keys():
+                return self._link_name_to_index[tcp]
+            else:
+                ValueError("Invalid Link name! valid names are: " +
+                           str(self._link_name_to_index.keys()))
+        else:
+            raise TypeError(
+                "The Link name must be a String describing a URDF link")