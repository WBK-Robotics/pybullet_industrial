import pybullet as p
from pybullet_industrial import RobotBase

JOINT_KEY = ('RA')



class GCodeLogger:
    """
    A class for logging G-code based on changes in robot state.

    Args:
        robot (RobotBase): The robot instance.
    """

    def __init__(self, robot: RobotBase):
        self.robot = robot
        self.current_robot_pose = {
            'X': 0.0, 'Y': 0.0,
            'Z': 0.0, 'A': 0.0,
            'B': 0.0, 'C': 0.0
        }
        # Build the current_joint_position dictionary dynamically using
        # the robot's moveable joints and assigning sequential keys.
        moveable_joints, _ = self.robot.get_moveable_joints()
        self.current_joint_position = {}
        for i, _ in enumerate(moveable_joints):
            key = f'{JOINT_KEY}{i+1}'
            self.current_joint_position[key] = 0.0

        self.g_code_robot_view = []
        self.g_code_joint_position = []

    @staticmethod
    def write_g_code(g_code: list, textfile: str,
                     translate: dict = None,
                     prefix: str = None,
                     postfix: str = None):
        """
        Write the given G-code commands to a text file, with optional
        prefix and postfix.

        Args:
            g_code (list): List of dictionaries representing G-code.
            textfile (str): Path to the file where G-code will be written.
            translate (dict, optional): Dictionary for translating specific
                commands (e.g., {'M11': '%@example_call'}).
                Defaults to None.
            prefix (str, optional): String to be written at the beginning.
                Defaults to None.
            postfix (str, optional): String to be written at the end.
                Defaults to None.
        """
        def format_value(value):
<<<<<<< HEAD
            # Ensure the value is not in scientific notation and remove trailing zeros
            # formatted_value = f'{value:.15f}' if isinstance(
            #     value, float) else str(value)
            string_value = str(value)
            if 'e' in string_value.lower():
                formatted_value = f'{value:.10f}'
            else:
                formatted_value = string_value


            return formatted_value.rstrip('0').rstrip('.') if '.' in formatted_value else formatted_value
=======
            str_val = str(value)
            if 'e' in str_val.lower():
                str_val = f'{value:.10f}'
            if '.' in str_val:
                str_val = str_val.rstrip('0').rstrip('.')
            return str_val

        if translate is None:
            translate = {}
>>>>>>> 7ab37e31

        with open(textfile, 'w') as file:
            if prefix is not None:
                file.write(prefix + '\n')
            for command in g_code:
                fixed_order = ['G', 'X', 'Y', 'Z', 'A', 'B', 'C']
                joint_keys = sorted(
                    [key for key in command
                     if key.startswith(JOINT_KEY) and key[len(JOINT_KEY):].isdigit()],
                    key=lambda k: int(k[len(JOINT_KEY):])
                )
                order = fixed_order + joint_keys
                line_items = []
                for key in order:
                    if key in command:
                        formatted_val = format_value(command[key])
                        if key.startswith('RA'):
                            line_items.append(f'{key}={formatted_val}')
                        else:
                            line_items.append(f'{key}{formatted_val}')
                for key in command:
                    if key not in order:
                        check_translate = key + str(command[key])
                        if check_translate in translate:
                            line_items.append(translate[check_translate])
                        else:
                            formatted_val = format_value(command[key])
                            line_items.append(f'{key}{formatted_val}')
                file.write(' '.join(line_items) + '\n')
            if postfix is not None:
                file.write(postfix + '\n')

    def update_g_code(self, only_changed_values=True):
        """
        Update both G-codes based on changes in robot state.
        """
        self.update_g_code_robot_view(only_changed_values)
        self.update_g_code_joint_position(only_changed_values)

    def update_g_code_robot_view(self, only_changed_values=True):
        """
        Update G-code for robot workspace coordinates.
        """
        self._update_g_code(self._get_robot_pose(),
                            self.current_robot_pose,
                            self.g_code_robot_view,
                            only_changed_values)

    def update_g_code_joint_position(self, only_changed_values=True):
        """
        Update G-code for joint positions.
        """
        self._update_g_code(self._get_joint_position(),
                            self.current_joint_position,
                            self.g_code_joint_position,
                            only_changed_values)

    def _update_g_code(self, new_pose, current_pose, g_code_list,
                       only_changed_values=True):
        """
        Update the G-code based on changes in pose.

        Args:
            new_pose (dict): New pose values.
            current_pose (dict): Current pose values.
            g_code_list (list): List to append the G-code line.
        """
        changed = [a != b for a, b in zip(
            new_pose.values(), current_pose.values())]
<<<<<<< HEAD

        if any(changed_values):
            current_pose.update(new_pose)  # Update current pose in-place

            # Add G-code line with changed values
            g_code_line = {}
            g_code_line['G'] = 1

            for key, value, changed in zip(new_pose.keys(), new_pose.values(), changed_values):
                #if changed:
                g_code_line[key] = value

            g_code_list.append(g_code_line)
=======
        if any(changed):
            current_pose.update(new_pose)
            g_line = {'G': 1}
            for key, value, val_change in zip(new_pose.keys(), new_pose.values(),
                                              changed):
                if not only_changed_values:
                    val_change = True
                if val_change:
                    g_line[key] = value
            g_code_list.append(g_line)
>>>>>>> 7ab37e31

    def _get_robot_pose(self):
        """
        Get the current pose of the robot in workspace coordinates.

        Returns:
            dict: Robot pose in workspace coordinates.
        """
        pos, quat = self.robot.get_endeffector_pose()
        euler = p.getEulerFromQuaternion(quat)
        return {'X': pos[0], 'Y': pos[1],
                'Z': pos[2], 'A': euler[0],
                'B': euler[1], 'C': euler[2]}

    def _get_joint_position(self):
        """
        Get the current joint positions using the robot's
        get_joint_position() call and convert keys to a standard format
        using JOINT_KEY and sequential numbering (e.g., RA1, RA2, etc.).

        Returns:
            dict: Joint positions with keys in the form RA1, RA2, etc.
        """
        orig = self.robot.get_joint_position()
        moveable_joints, _ = self.robot.get_moveable_joints()
        new_pos = {}
        for i, name in enumerate(moveable_joints):
            pos = orig[name]
            joint_index = self.robot._joint_name_to_index[name]
            lower_lim = self.robot._lower_joint_limit[joint_index]
            upper_lim = self.robot._upper_joint_limit[joint_index]
            if pos > upper_lim:
                pos = upper_lim
            elif pos < lower_lim:
                pos = lower_lim
            key = f'{JOINT_KEY}{i+1}'
            new_pos[key] = pos
        return new_pos<|MERGE_RESOLUTION|>--- conflicted
+++ resolved
@@ -2,7 +2,6 @@
 from pybullet_industrial import RobotBase
 
 JOINT_KEY = ('RA')
-
 
 
 class GCodeLogger:
@@ -52,19 +51,6 @@
                 Defaults to None.
         """
         def format_value(value):
-<<<<<<< HEAD
-            # Ensure the value is not in scientific notation and remove trailing zeros
-            # formatted_value = f'{value:.15f}' if isinstance(
-            #     value, float) else str(value)
-            string_value = str(value)
-            if 'e' in string_value.lower():
-                formatted_value = f'{value:.10f}'
-            else:
-                formatted_value = string_value
-
-
-            return formatted_value.rstrip('0').rstrip('.') if '.' in formatted_value else formatted_value
-=======
             str_val = str(value)
             if 'e' in str_val.lower():
                 str_val = f'{value:.10f}'
@@ -74,7 +60,6 @@
 
         if translate is None:
             translate = {}
->>>>>>> 7ab37e31
 
         with open(textfile, 'w') as file:
             if prefix is not None:
@@ -144,21 +129,6 @@
         """
         changed = [a != b for a, b in zip(
             new_pose.values(), current_pose.values())]
-<<<<<<< HEAD
-
-        if any(changed_values):
-            current_pose.update(new_pose)  # Update current pose in-place
-
-            # Add G-code line with changed values
-            g_code_line = {}
-            g_code_line['G'] = 1
-
-            for key, value, changed in zip(new_pose.keys(), new_pose.values(), changed_values):
-                #if changed:
-                g_code_line[key] = value
-
-            g_code_list.append(g_code_line)
-=======
         if any(changed):
             current_pose.update(new_pose)
             g_line = {'G': 1}
@@ -169,7 +139,6 @@
                 if val_change:
                     g_line[key] = value
             g_code_list.append(g_line)
->>>>>>> 7ab37e31
 
     def _get_robot_pose(self):
         """
