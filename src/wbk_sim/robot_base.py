--- conflicted
+++ resolved
@@ -1,241 +1,231 @@
-from typing import Dict
-
-import numpy as np
-import pybullet as p
-
-
-class RobotBase:
-
-    def __init__(self, urdf_model: str, start_position, start_orientation, default_endeffector=None):
-        """A Base class encapsulating a URDF based industrial robot manipulator
-
-        Args:
-            urdf_model (str): A valid path to a urdf file
-            start_position ([type]): [description]
-            start_orientation ([type]): [description]
-            default_endeffector (str, optional): The default endeffector used 
-                                                 when controlling the robots position
-        """
-        urdf_flags = p.URDF_USE_SELF_COLLISION_EXCLUDE_ALL_PARENTS
-        self.urdf = p.loadURDF(urdf_model,
-                               start_position, start_orientation,
-                               flags=urdf_flags,
-                               useFixedBase=True)
-
-        self._joint_state_shape = self.get_joint_state()
-        self._joint_name_to_index = {}
-        self._link_name_to_index = {}
-        kinematic_solver_map = []
-        self._lower_joint_limit = np.zeros(p.getNumJoints(self.urdf))
-        self._upper_joint_limit = np.zeros(p.getNumJoints(self.urdf))
-
-        for joint_number in range(p.getNumJoints(self.urdf)):
-            link_name = p.getJointInfo(self.urdf, joint_number)[
-                12].decode("utf-8")
-            self._link_name_to_index[link_name] = joint_number
-
-            if p.getJointInfo(self.urdf, joint_number)[2] != 4:
-                joint_name = p.getJointInfo(self.urdf, joint_number)[
-                    1].decode("utf-8")
-                self._joint_name_to_index[joint_name] = joint_number
-
-                kinematic_solver_map.append(joint_number)
-
-                lower_limit = p.getJointInfo(self.urdf, joint_number)[8]
-                upper_limit = p.getJointInfo(self.urdf, joint_number)[9]
-                if upper_limit < lower_limit:
-                    lower_limit = -np.inf
-                    upper_limit = np.inf
-                self._lower_joint_limit[joint_number] = lower_limit
-                self._upper_joint_limit[joint_number] = upper_limit
-
-        self._kinematic_solver_map = np.array(kinematic_solver_map)
-
-        if default_endeffector == None:
-            last_link = max(self._link_name_to_index)
-            self._default_endeffector_id = self._link_name_to_index[last_link]
-        else:
-            self._default_endeffector_id = self._convert_endeffector(
-                default_endeffector)
-
-        self.max_joint_force = 1000*np.ones(p.getNumJoints(self.urdf))
-        for joint_number in range(p.getNumJoints(self.urdf)):
-            p.resetJointState(self.urdf, joint_number, targetValue=0)
-
-        self._rooting_constraint = p.createConstraint(self.urdf,
-                                                      -1, -1, -1,
-                                                      p.JOINT_FIXED,
-                                                      [0, 0, 0],
-                                                      [0, 0, 0],
-                                                      start_position,
-                                                      start_orientation)
-
-    def get_joint_state(self):
-        """Returns the position of each joint as a dictionary keyed with their name
-
-        Returns:
-             Dict[str,Dict[str,float]]: The state of all joinst
-
-        """
-        joint_state = {}
-        for joint_number in range(p.getNumJoints(self.urdf)):
-            if p.getJointInfo(self.urdf, joint_number)[2] != 4:
-                joint = p.getJointInfo(self.urdf, joint_number)[1].decode(
-                    "utf-8")  # convert byte string to string
-                joint_position = p.getJointState(self.urdf, joint_number)[0]
-                joint_velocity = p.getJointState(self.urdf, joint_number)[1]
-                joint_torque = p.getJointState(self.urdf, joint_number)[3]
-                joint_reaction_force = p.getJointState(
-                    self.urdf, joint_number)[2]
-
-                single_joint_state = {'position': joint_position,
-                                      'velocity': joint_velocity,
-                                      'torque': joint_torque,
-                                      'reaction force': joint_reaction_force}
-                joint_state[joint] = single_joint_state
-        return joint_state
-
-<<<<<<< HEAD
-    def set_joint_position(self, target: Dict[str,  float]):
-=======
-    def set_joint_position(self,target: Dict[str,  float],ignore_limits=False):
->>>>>>> 1532c613
-        """Sets the target position for a number of joints.
-           The maximum force of each joint is set according to the max_joint_force class attribute.
-
-        Args:
-            target (Dict[str,  float]): A dictionary containing the joint states to be set
-
-        Raises:
-            KeyError: If the specified joint state is not part of the Robot
-        """
-        if all(key in self._joint_state_shape.keys() for key in target.keys()):
-            for joint, joint_position in target.items():
-                joint_number = self._joint_name_to_index[joint]
-
-<<<<<<< HEAD
-                lower_joint_limit = self._lower_joint_limit[joint_number]
-                upper_joint_limit = self._upper_joint_limit[joint_number]
-                if joint_position > upper_joint_limit or joint_position < lower_joint_limit:
-                    raise ValueError('The joint position '+str(joint_position) +
-                                     ' is aut of limit for joint '+joint+'. Its limits are:\n' +
-                                     str(lower_joint_limit)+' and '+str(upper_joint_limit))
-=======
-                if ignore_limits == False:
-                    lower_joint_limit = self._lower_joint_limit[joint_number]
-                    upper_joint_limit = self._upper_joint_limit[joint_number]
-                    if joint_position > upper_joint_limit or joint_position < lower_joint_limit:
-                        raise ValueError('The joint position '+str(joint_position)+
-                                        ' is aut of limit for joint '+joint+'. Its limits are:\n'+
-                                        str(lower_joint_limit)+' and '+str(upper_joint_limit))
->>>>>>> 1532c613
-
-                p.setJointMotorControl2(self.urdf, joint_number, p.POSITION_CONTROL,
-                                        force=self.max_joint_force[joint_number],
-                                        targetPosition=joint_position)
-        else:
-            raise KeyError('One or more joints are not part of the robot. ' +
-                           'correct keys are: '+str(self._joint_state_shape.keys()))
-
-    def get_endeffector_pose(self, endeffector_name: str = None):
-        """Returns the position of the endeffector in world coordinates
-
-        Args:
-            endeffector (str, optional): The name of a different endeffector link
-
-        Returns:
-            array: The position of the endeffector
-            array: The orientation of the endeffector as a quaternion
-        """
-        if endeffector_name is None:
-            endeffector_id = self._default_endeffector_id
-        else:
-            endeffector_id = self._convert_endeffector(endeffector_name)
-
-        link_state = p.getLinkState(self.urdf, endeffector_id)
-
-        position = np.array(link_state[0])
-        orientation = np.array(link_state[1])
-        return position, orientation
-
-    def set_endeffector_pose(self, target_position, target_orientation=None, endeffector_name: str = None):
-        """Sets the pose of a robots endeffector
-
-        Args:
-            target_position ([type]): The desired 3D position
-            target_orientation ([type], optional): The desired orientation as a quaternion. Defaults to None.
-            endeffector_name ([type], optional): The name of a different endeffector. Defaults to None.
-        """
-        if endeffector_name is None:
-            endeffector_id = self._default_endeffector_id
-        else:
-            endeffector_id = self._convert_endeffector(endeffector_name)
-
-        if target_orientation is None:
-            joint_poses = p.calculateInverseKinematics(self.urdf,
-                                                       endeffector_id,
-                                                       target_position,
-                                                       lowerLimits=self._lower_joint_limit,
-                                                       upperLimits=self._upper_joint_limit)
-        else:
-            joint_poses = p.calculateInverseKinematics(self.urdf,
-                                                       endeffector_id,
-                                                       target_position,
-                                                       targetOrientation=target_orientation,
-                                                       lowerLimits=self._lower_joint_limit,
-                                                       upperLimits=self._upper_joint_limit)
-
-        for index, joint_position in enumerate(joint_poses):
-            joint_number = self._kinematic_solver_map[index]
-            p.setJointMotorControl2(self.urdf, joint_number, p.POSITION_CONTROL,
-                                    force=self.max_joint_force[joint_number],
-                                    targetPosition=joint_position)
-
-    def reset_robot(self, start_position, start_orientation, joint_values=None):
-        """resets the robots joints to 0 and the base to a specified position and orientation
-
-        Args:
-            start_position ([type]): a 3 dimensional position
-            start_orientation ([type]): a 4 dimensional quaternion representing
-                                       the desired orientation
-        """
-        self.set_world_state(start_position, start_orientation)
-
-        if joint_values is None:
-            joint_values = np.zeros(p.getNumJoints(self.urdf))
-        for joint in range(p.getNumJoints(self.urdf)):
-            p.resetJointState(self.urdf, joint,
-                              targetValue=joint_values[joint])
-
-    def set_world_state(self, start_position, start_orientation):
-        """Resets the robots base to a specified position and orientation
-
-        Args:
-            start_position ([type]): a 3 dimensional position
-            start_orientation ([type]): a 4 dimensional quaternion representing
-                                       the desired orientation
-        """
-        p.changeConstraint(self._rooting_constraint,
-                           start_position, start_orientation)
-        p.resetBasePositionAndOrientation(
-            self.urdf, start_position, start_orientation)
-
-    def get_world_state(self):
-        """Returns the position and orientation of the robot relative to the world
-
-        Returns:
-            [type]: a 3 dimensional position and a 4 dimensional quaternion representing
-                                       the current orientation
-        """
-        return p.getBasePositionAndOrientation(self.urdf)
-
-    def _convert_endeffector(self, endeffector):
-        if isinstance(endeffector, str):
-            if endeffector in self._link_name_to_index.keys():
-                return self._link_name_to_index[endeffector]
-            else:
-                ValueError("Invalid Endeffecot name! valid names are: " +
-                           str(self._link_name_to_index.keys()))
-        else:
-            raise TypeError(
-                "The Endeffector must be a String describing a URDF link")
+from typing import Dict
+
+import numpy as np
+import pybullet as p
+
+
+class RobotBase:
+
+    def __init__(self, urdf_model: str, start_position, start_orientation, default_endeffector=None):
+        """A Base class encapsulating a URDF based industrial robot manipulator
+
+        Args:
+            urdf_model (str): A valid path to a urdf file
+            start_position ([type]): [description]
+            start_orientation ([type]): [description]
+            default_endeffector (str, optional): The default endeffector used 
+                                                 when controlling the robots position
+        """
+        urdf_flags = p.URDF_USE_SELF_COLLISION_EXCLUDE_ALL_PARENTS
+        self.urdf = p.loadURDF(urdf_model,
+                               start_position, start_orientation,
+                               flags=urdf_flags,
+                               useFixedBase=True)
+
+        self._joint_state_shape = self.get_joint_state()
+        self._joint_name_to_index = {}
+        self._link_name_to_index = {}
+        kinematic_solver_map = []
+        self._lower_joint_limit = np.zeros(p.getNumJoints(self.urdf))
+        self._upper_joint_limit = np.zeros(p.getNumJoints(self.urdf))
+
+        for joint_number in range(p.getNumJoints(self.urdf)):
+            link_name = p.getJointInfo(self.urdf, joint_number)[
+                12].decode("utf-8")
+            self._link_name_to_index[link_name] = joint_number
+
+            if p.getJointInfo(self.urdf, joint_number)[2] != 4:
+                joint_name = p.getJointInfo(self.urdf, joint_number)[
+                    1].decode("utf-8")
+                self._joint_name_to_index[joint_name] = joint_number
+
+                kinematic_solver_map.append(joint_number)
+
+                lower_limit = p.getJointInfo(self.urdf, joint_number)[8]
+                upper_limit = p.getJointInfo(self.urdf, joint_number)[9]
+                if upper_limit < lower_limit:
+                    lower_limit = -np.inf
+                    upper_limit = np.inf
+                self._lower_joint_limit[joint_number] = lower_limit
+                self._upper_joint_limit[joint_number] = upper_limit
+
+        self._kinematic_solver_map = np.array(kinematic_solver_map)
+
+        if default_endeffector == None:
+            last_link = max(self._link_name_to_index)
+            self._default_endeffector_id = self._link_name_to_index[last_link]
+        else:
+            self._default_endeffector_id = self._convert_endeffector(
+                default_endeffector)
+
+        self.max_joint_force = 1000*np.ones(p.getNumJoints(self.urdf))
+        for joint_number in range(p.getNumJoints(self.urdf)):
+            p.resetJointState(self.urdf, joint_number, targetValue=0)
+
+        self._rooting_constraint = p.createConstraint(self.urdf,
+                                                      -1, -1, -1,
+                                                      p.JOINT_FIXED,
+                                                      [0, 0, 0],
+                                                      [0, 0, 0],
+                                                      start_position,
+                                                      start_orientation)
+
+    def get_joint_state(self):
+        """Returns the position of each joint as a dictionary keyed with their name
+
+        Returns:
+             Dict[str,Dict[str,float]]: The state of all joinst
+
+        """
+        joint_state = {}
+        for joint_number in range(p.getNumJoints(self.urdf)):
+            if p.getJointInfo(self.urdf, joint_number)[2] != 4:
+                joint = p.getJointInfo(self.urdf, joint_number)[1].decode(
+                    "utf-8")  # convert byte string to string
+                joint_position = p.getJointState(self.urdf, joint_number)[0]
+                joint_velocity = p.getJointState(self.urdf, joint_number)[1]
+                joint_torque = p.getJointState(self.urdf, joint_number)[3]
+                joint_reaction_force = p.getJointState(
+                    self.urdf, joint_number)[2]
+
+                single_joint_state = {'position': joint_position,
+                                      'velocity': joint_velocity,
+                                      'torque': joint_torque,
+                                      'reaction force': joint_reaction_force}
+                joint_state[joint] = single_joint_state
+        return joint_state
+
+
+    def set_joint_position(self,target: Dict[str,  float],ignore_limits=False):
+        """Sets the target position for a number of joints.
+           The maximum force of each joint is set according to the max_joint_force class attribute.
+
+        Args:
+            target (Dict[str,  float]): A dictionary containing the joint states to be set
+
+        Raises:
+            KeyError: If the specified joint state is not part of the Robot
+        """
+        if all(key in self._joint_state_shape.keys() for key in target.keys()):
+            for joint, joint_position in target.items():
+                joint_number = self._joint_name_to_index[joint]
+
+
+                if ignore_limits == False:
+                    lower_joint_limit = self._lower_joint_limit[joint_number]
+                    upper_joint_limit = self._upper_joint_limit[joint_number]
+                    if joint_position > upper_joint_limit or joint_position < lower_joint_limit:
+                        raise ValueError('The joint position '+str(joint_position)+
+                                        ' is aut of limit for joint '+joint+'. Its limits are:\n'+
+                                        str(lower_joint_limit)+' and '+str(upper_joint_limit))
+
+
+                p.setJointMotorControl2(self.urdf, joint_number, p.POSITION_CONTROL,
+                                        force=self.max_joint_force[joint_number],
+                                        targetPosition=joint_position)
+        else:
+            raise KeyError('One or more joints are not part of the robot. ' +
+                           'correct keys are: '+str(self._joint_state_shape.keys()))
+
+    def get_endeffector_pose(self, endeffector_name: str = None):
+        """Returns the position of the endeffector in world coordinates
+
+        Args:
+            endeffector (str, optional): The name of a different endeffector link
+
+        Returns:
+            array: The position of the endeffector
+            array: The orientation of the endeffector as a quaternion
+        """
+        if endeffector_name is None:
+            endeffector_id = self._default_endeffector_id
+        else:
+            endeffector_id = self._convert_endeffector(endeffector_name)
+
+        link_state = p.getLinkState(self.urdf, endeffector_id)
+
+        position = np.array(link_state[0])
+        orientation = np.array(link_state[1])
+        return position, orientation
+
+    def set_endeffector_pose(self, target_position, target_orientation=None, endeffector_name: str = None):
+        """Sets the pose of a robots endeffector
+
+        Args:
+            target_position ([type]): The desired 3D position
+            target_orientation ([type], optional): The desired orientation as a quaternion. Defaults to None.
+            endeffector_name ([type], optional): The name of a different endeffector. Defaults to None.
+        """
+        if endeffector_name is None:
+            endeffector_id = self._default_endeffector_id
+        else:
+            endeffector_id = self._convert_endeffector(endeffector_name)
+
+        if target_orientation is None:
+            joint_poses = p.calculateInverseKinematics(self.urdf,
+                                                       endeffector_id,
+                                                       target_position,
+                                                       lowerLimits=self._lower_joint_limit,
+                                                       upperLimits=self._upper_joint_limit)
+        else:
+            joint_poses = p.calculateInverseKinematics(self.urdf,
+                                                       endeffector_id,
+                                                       target_position,
+                                                       targetOrientation=target_orientation,
+                                                       lowerLimits=self._lower_joint_limit,
+                                                       upperLimits=self._upper_joint_limit)
+
+        for index, joint_position in enumerate(joint_poses):
+            joint_number = self._kinematic_solver_map[index]
+            p.setJointMotorControl2(self.urdf, joint_number, p.POSITION_CONTROL,
+                                    force=self.max_joint_force[joint_number],
+                                    targetPosition=joint_position)
+
+    def reset_robot(self, start_position, start_orientation, joint_values=None):
+        """resets the robots joints to 0 and the base to a specified position and orientation
+
+        Args:
+            start_position ([type]): a 3 dimensional position
+            start_orientation ([type]): a 4 dimensional quaternion representing
+                                       the desired orientation
+        """
+        self.set_world_state(start_position, start_orientation)
+
+        if joint_values is None:
+            joint_values = np.zeros(p.getNumJoints(self.urdf))
+        for joint in range(p.getNumJoints(self.urdf)):
+            p.resetJointState(self.urdf, joint,
+                              targetValue=joint_values[joint])
+
+    def set_world_state(self, start_position, start_orientation):
+        """Resets the robots base to a specified position and orientation
+
+        Args:
+            start_position ([type]): a 3 dimensional position
+            start_orientation ([type]): a 4 dimensional quaternion representing
+                                       the desired orientation
+        """
+        p.changeConstraint(self._rooting_constraint,
+                           start_position, start_orientation)
+        p.resetBasePositionAndOrientation(
+            self.urdf, start_position, start_orientation)
+
+    def get_world_state(self):
+        """Returns the position and orientation of the robot relative to the world
+
+        Returns:
+            [type]: a 3 dimensional position and a 4 dimensional quaternion representing
+                                       the current orientation
+        """
+        return p.getBasePositionAndOrientation(self.urdf)
+
+    def _convert_endeffector(self, endeffector):
+        if isinstance(endeffector, str):
+            if endeffector in self._link_name_to_index.keys():
+                return self._link_name_to_index[endeffector]
+            else:
+                ValueError("Invalid Endeffecot name! valid names are: " +
+                           str(self._link_name_to_index.keys()))
+        else:
+            raise TypeError(
+                "The Endeffector must be a String describing a URDF link")