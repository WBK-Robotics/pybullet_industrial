--- conflicted
+++ resolved
@@ -1,154 +1,146 @@
-import numpy as np
-import pybullet as p
-
-from pybullet_industrial.utility import draw_path, draw_coordinate_system
-
-
-class ToolPath:
-    """A Base object for representing a  toolpaths
-
-    Args:
-        positions (np.array(3,n)): A 3 dimensional array whith each dimension containing
-                                   subsequent positions.
-        orientations (np.array(4,n), optional): A 4 dimensional array where each dimension
-                                                describes a subsequent quaternion.
-                                                Defaults to None in which case
-                                                the orientation [0,0,0,1] is assumed.
-        tool_acivations (np.array(n), optional): A 1 dimensional array with boolean values
-                                                 describing wheter a tool is active
-                                                 at a given path pose.
-                                                 Defaults to None in which case
-                                                 the tool is always inactive.
-
-    Raises:
-        ValueError: If all given input arrays are different lengths.
-    """
-
-    def __init__(self, positions: np.array, orientations: np.array = None,
-<<<<<<< HEAD
-                tool_activations: np.array = None):
-=======
-                 tool_activations: np.array = None):
->>>>>>> 7ab37e31
-
-        self.positions = positions
-        if orientations is None:
-            self.orientations = np.zeros((4, len(self.positions[0])))
-            self.orientations[3] = 1
-        else:
-            if len(orientations[0]) != len(positions[0]):
-                raise ValueError(
-                    "The position and orientation paths need to have the same length")
-            self.orientations = orientations
-
-        if tool_activations is None:
-<<<<<<< HEAD
-            self.tool_activations = np.zeros(len(self.positions[0]), dtype=bool)
-=======
-            self.tool_activations = np.zeros(len(self.positions[0]))
->>>>>>> 7ab37e31
-        else:
-            if len(tool_activations) != len(positions[0]):
-                raise ValueError(
-                    "The position and tool activation paths need to have the same length")
-            self.tool_activations = tool_activations
-
-    def translate(self, vector: np.array):
-        """Translates the whole path by a given vector
-
-        Args:
-            vector (np.array): A 3D vector describing the path translation
-        """
-        self.positions[0] += vector[0]
-        self.positions[1] += vector[1]
-        self.positions[2] += vector[2]
-
-    def get_start_pose(self):
-        """Returns the start pose of the trajectory for initial positioning
-
-        Returns:
-            np.array: a 3D position vector
-            np.array: a 4D quaternion describing the orientation
-        """
-        return self.positions[:, 0], self.orientations[:, 0]
-
-    def rotate(self, quaternion: np.array):
-        """Rotates the vector by a given quaternion.
-           Can be combined with pybullet.getQuaternionFromEuler() for easier usage.
-
-        Args:
-            quaternion (np.array): A 4 dimensional quaternion as a list or numpy array
-        """
-        path_positions = np.transpose(self.positions)
-        path_orientations = np.transpose(self.orientations)
-
-        rot_matrix = p.getMatrixFromQuaternion(quaternion)
-        rot_matrix = np.array(rot_matrix).reshape(3, 3)
-        for i in range(len(self)):
-            path_positions[i] = rot_matrix@path_positions[i]
-            _, path_orientations[i] = p.multiplyTransforms([0, 0, 0],
-                                                           path_orientations[i],
-                                                           [0, 0, 0],
-                                                           quaternion)
-
-        self.positions = np.transpose(path_positions)
-        self.orientations = np.transpose(path_orientations)
-
-    def draw(self, pose: bool = False, color: list = [0, 0, 1]):
-        """Function which draws the path into the Debugin GUI.
-           The path can either be a line representing the positions
-           or a series of coordinate systems representing the whole pose.
-
-        Args:
-            orientation (bool, optional): Flag which determins if only the path position is shown
-                                          or the full pose. Defaults to False.
-            color (list, optional): The color of the line used for position only drawing.
-                                    Defaults to [0, 0, 1].
-        """
-        if pose is False:
-            draw_path(self.positions, color)
-        else:
-            path_positions = np.transpose(self.positions)
-            path_orientations = np.transpose(self.orientations)
-            for i in range(len(self)):
-                draw_coordinate_system(
-                    path_positions[i], path_orientations[i])
-
-    def append(self, tool_path):
-        """Appends a given ToolPath object to the end of this tool path.
-
-        Args:
-            tool_path (ToolPath): Another ToolPath object.
-        """
-        self.positions = np.append(self.positions, tool_path.positions, axis=1)
-        self.orientations = np.append(
-            self.orientations, tool_path.orientations, axis=1)
-        self.tool_activations = np.append(
-            self.tool_activations, tool_path.tool_activations)
-
-    def prepend(self, tool_path):
-        """Prepends a given ToolPath object to the start of this tool path.
-
-        Args:
-            tool_path (ToolPath): Another ToolPath object.
-        """
-        self.positions = np.append(tool_path.positions, self.positions, axis=1)
-        self.orientations = np.append(
-            tool_path.orientations, self.orientations, axis=1)
-        self.tool_activations = np.append(
-            tool_path.tool_activations, self.tool_activations)
-
-    def __len__(self):
-        return len(self.positions[0])
-
-    def __iter__(self):
-        self.current_index = 0
-        return self
-
-    def __next__(self):
-        if self.current_index <= len(self)-1:
-            i = self.current_index
-            self.current_index += 1
-            return self.positions[:, i], self.orientations[:, i], self.tool_activations[i]
-        else:
-            raise StopIteration
+import numpy as np
+import pybullet as p
+
+from pybullet_industrial.utility import draw_path, draw_coordinate_system
+
+
+class ToolPath:
+    """A Base object for representing a  toolpaths
+
+    Args:
+        positions (np.array(3,n)): A 3 dimensional array whith each dimension containing
+                                   subsequent positions.
+        orientations (np.array(4,n), optional): A 4 dimensional array where each dimension
+                                                describes a subsequent quaternion.
+                                                Defaults to None in which case
+                                                the orientation [0,0,0,1] is assumed.
+        tool_acivations (np.array(n), optional): A 1 dimensional array with boolean values
+                                                 describing wheter a tool is active
+                                                 at a given path pose.
+                                                 Defaults to None in which case
+                                                 the tool is always inactive.
+
+    Raises:
+        ValueError: If all given input arrays are different lengths.
+    """
+
+    def __init__(self, positions: np.array, orientations: np.array = None,
+                 tool_activations: np.array = None):
+
+        self.positions = positions
+        if orientations is None:
+            self.orientations = np.zeros((4, len(self.positions[0])))
+            self.orientations[3] = 1
+        else:
+            if len(orientations[0]) != len(positions[0]):
+                raise ValueError(
+                    "The position and orientation paths need to have the same length")
+            self.orientations = orientations
+
+        if tool_activations is None:
+            self.tool_activations = np.zeros(len(self.positions[0]))
+        else:
+            if len(tool_activations) != len(positions[0]):
+                raise ValueError(
+                    "The position and tool activation paths need to have the same length")
+            self.tool_activations = tool_activations
+
+    def translate(self, vector: np.array):
+        """Translates the whole path by a given vector
+
+        Args:
+            vector (np.array): A 3D vector describing the path translation
+        """
+        self.positions[0] += vector[0]
+        self.positions[1] += vector[1]
+        self.positions[2] += vector[2]
+
+    def get_start_pose(self):
+        """Returns the start pose of the trajectory for initial positioning
+
+        Returns:
+            np.array: a 3D position vector
+            np.array: a 4D quaternion describing the orientation
+        """
+        return self.positions[:, 0], self.orientations[:, 0]
+
+    def rotate(self, quaternion: np.array):
+        """Rotates the vector by a given quaternion.
+           Can be combined with pybullet.getQuaternionFromEuler() for easier usage.
+
+        Args:
+            quaternion (np.array): A 4 dimensional quaternion as a list or numpy array
+        """
+        path_positions = np.transpose(self.positions)
+        path_orientations = np.transpose(self.orientations)
+
+        rot_matrix = p.getMatrixFromQuaternion(quaternion)
+        rot_matrix = np.array(rot_matrix).reshape(3, 3)
+        for i in range(len(self)):
+            path_positions[i] = rot_matrix@path_positions[i]
+            _, path_orientations[i] = p.multiplyTransforms([0, 0, 0],
+                                                           path_orientations[i],
+                                                           [0, 0, 0],
+                                                           quaternion)
+
+        self.positions = np.transpose(path_positions)
+        self.orientations = np.transpose(path_orientations)
+
+    def draw(self, pose: bool = False, color: list = [0, 0, 1]):
+        """Function which draws the path into the Debugin GUI.
+           The path can either be a line representing the positions
+           or a series of coordinate systems representing the whole pose.
+
+        Args:
+            orientation (bool, optional): Flag which determins if only the path position is shown
+                                          or the full pose. Defaults to False.
+            color (list, optional): The color of the line used for position only drawing.
+                                    Defaults to [0, 0, 1].
+        """
+        if pose is False:
+            draw_path(self.positions, color)
+        else:
+            path_positions = np.transpose(self.positions)
+            path_orientations = np.transpose(self.orientations)
+            for i in range(len(self)):
+                draw_coordinate_system(
+                    path_positions[i], path_orientations[i])
+
+    def append(self, tool_path):
+        """Appends a given ToolPath object to the end of this tool path.
+
+        Args:
+            tool_path (ToolPath): Another ToolPath object.
+        """
+        self.positions = np.append(self.positions, tool_path.positions, axis=1)
+        self.orientations = np.append(
+            self.orientations, tool_path.orientations, axis=1)
+        self.tool_activations = np.append(
+            self.tool_activations, tool_path.tool_activations)
+
+    def prepend(self, tool_path):
+        """Prepends a given ToolPath object to the start of this tool path.
+
+        Args:
+            tool_path (ToolPath): Another ToolPath object.
+        """
+        self.positions = np.append(tool_path.positions, self.positions, axis=1)
+        self.orientations = np.append(
+            tool_path.orientations, self.orientations, axis=1)
+        self.tool_activations = np.append(
+            tool_path.tool_activations, self.tool_activations)
+
+    def __len__(self):
+        return len(self.positions[0])
+
+    def __iter__(self):
+        self.current_index = 0
+        return self
+
+    def __next__(self):
+        if self.current_index <= len(self)-1:
+            i = self.current_index
+            self.current_index += 1
+            return self.positions[:, i], self.orientations[:, i], self.tool_activations[i]
+        else:
+            raise StopIteration